#!/usr/bin/env node
import { Command } from "commander";
import { Plan, loadPlan, SchemaValidationError } from "./schema.js";
import { computeMergeOrder, CycleError, UnknownDependencyError } from "./mergeOrder.js";
import { executeGatesWithPolicy } from "./gates.js";
import { ExecutionState } from "./executionState.js";
import { MergeEligibilityEvaluator } from "./mergeEligibility.js";
import { loadInputs } from "./core/inputs.js";
import { generatePlan, generateEmptyPlan } from "./core/plan.js";
import { generateSnapshot, generatePlanSummary, generateGitHubSnapshot } from "./core/snapshot.js";
import { generatePlanFromGitHub } from "./core/githubPlan.js";
import { createGitHubClient } from "./github/index.js";
import { canonicalJSONStringify } from "./util/canonicalJson.js";
import { readGateDir, generateMarkdownSummary } from "./report/aggregate.js";
import { createGitHubAPI, GitHubAPI, GitHubAPIError } from "./github/api.js";
import { createGitOperations, GitOperationError } from "./git/operations.js";
import { bootstrapWorkspace, createMinimalWorkspace, detectProjectType, getEnvironmentSuggestions } from "./core/bootstrap.js";
import { initLocalOverlay, hasLocalOverlay } from "./config/localOverlay.js";
import { WriteProtectionError, resolveProfile, validateWriteOperation } from "./config/profileResolver.js";
import { parseAutopilotConfig, AutopilotConfigError, getAutopilotLevelDescription, AutopilotLevel } from "./autopilot/index.js";
<<<<<<< HEAD
import { createLogger, Logger, generateCorrelationId } from "./monitoring/index.js";
=======
import { runInit } from "./commands/init.js";
>>>>>>> 755f9ec9
import * as fs from "fs";
import * as path from "path";

/**
 * CLI exit discipline with proper error codes
 */
function exitWith(e: unknown, schemaCode = "ESCHEMA") {
  const err: any = e;
  if (err?.code === schemaCode && Array.isArray(err.issues)) {
    console.log(JSON.stringify({ errors: err.issues }, null, 2));
    console.error(err.message);
    process.exit(2);
  }
  if (e instanceof SchemaValidationError || e instanceof CycleError || e instanceof UnknownDependencyError || e instanceof WriteProtectionError || e instanceof AutopilotConfigError) {
    console.error(`\n❌ Error: ${String(err?.message ?? e)}\n`);
    
    // Add helpful suggestions based on error type
    if (e instanceof WriteProtectionError) {
      console.error("💡 Tip: Use a local profile directory for development:");
      console.error("   lex-pr init --profile-dir .smartergpt.local\n");
    } else if (e instanceof CycleError) {
      console.error("💡 Tip: Check your dependency declarations in PR descriptions");
      console.error("   Look for circular dependencies like: A→B→C→A\n");
    } else if (e instanceof UnknownDependencyError) {
      console.error("💡 Tip: Ensure all referenced PRs exist and are included in your plan");
      console.error("   Run 'lex-pr discover' to find available PRs\n");
    } else if (e instanceof SchemaValidationError) {
      console.error("💡 Tip: Validate your configuration files:");
      console.error("   lex-pr schema validate plan.json\n");
    }
    
    process.exit(2); // Validation errors
  }
  console.error(`\n❌ Unexpected error: ${String(err?.message ?? e)}\n`);
  console.error("💡 Tip: Run 'lex-pr doctor' to check your environment\n");
  process.exit(1); // Unexpected failures
}

// Global logger instance
let logger: Logger;

const program = new Command();
program
	.name("lex-pr")
<<<<<<< HEAD
	.description("Lex-PR Runner CLI - TypeScript Implementation")
	.version("0.1.0")
	.option("--log-format <format>", "Log output format: 'json' or 'human'", process.env.LOG_FORMAT || 'human')
	.hook('preAction', (thisCommand) => {
		// Initialize logger based on global option
		const opts = thisCommand.opts();
		logger = createLogger({ 
			format: opts.logFormat as 'json' | 'human',
			correlationId: generateCorrelationId()
		});
	});
=======
	.description("Lex-PR Runner - Fan-out PRs, compute merge pyramid, run gates, and weave merges cleanly")
	.version("0.1.0")
	.addHelpText('after', `
Examples:
  $ lex-pr init                          Initialize workspace with interactive setup
  $ lex-pr doctor                        Validate environment and configuration
  $ lex-pr discover                      Find open PRs matching scope
  $ lex-pr plan --from-github            Generate merge plan from GitHub PRs
  $ lex-pr execute plan.json             Run quality gates on plan
  $ lex-pr merge plan.json --dry-run     Preview merge operations

Quick Start:
  1. Initialize:  lex-pr init
  2. Validate:    lex-pr doctor
  3. Discover:    lex-pr discover
  4. Plan:        lex-pr plan --from-github
  5. Execute:     lex-pr execute plan.json
  6. Merge:       lex-pr merge plan.json

Documentation: https://github.com/Guffawaffle/lex-pr-runner/blob/main/docs/quickstart.md
`);
>>>>>>> 755f9ec9

// Schema validation command
program
	.command("schema")
	.description("Schema operations")
	.addCommand(
		new Command("validate")
			.description("Validate plan.json against schema")
			.option("--plan <file>", "Path to plan.json file")
			.argument("[file]", "Path to plan.json file (alternative to --plan)")
			.option("--json", "Output machine-readable JSON errors")
			.action((file: string | undefined, opts) => {
				const planFile = opts.plan || file;
				if (!planFile) {
					console.error("\n❌ Error: Plan file is required\n");
					console.error("Usage:");
					console.error("  lex-pr schema validate plan.json");
					console.error("  lex-pr schema validate --plan plan.json\n");
					console.error("💡 Tip: Generate a plan first with 'lex-pr plan --from-github'\n");
					process.exit(1);
				}

				try {
					const planContent = fs.readFileSync(planFile, "utf-8");
					const plan = loadPlan(planContent);

					if (opts.json) {
						console.log(JSON.stringify({ valid: true }));
					} else {
						console.log(`✓ ${planFile} is valid`);
					}
					process.exit(0);
				} catch (error) {
					if (error instanceof SchemaValidationError) {
						if (opts.json) {
							const errorJson = error.toJSON();
							console.log(JSON.stringify({ valid: false, errors: errorJson.errors }, null, 2));
						} else {
							console.error(`✗ ${planFile} validation failed:`);
							error.issues.forEach(issue => {
								console.error(`  ${issue.path.join('.')}: ${issue.message}`);
							});
						}
						process.exit(1);
					} else {
						const message = error instanceof Error ? error.message : String(error);
						if (opts.json) {
							console.log(JSON.stringify({ valid: false, errors: [message] }));
						} else {
							console.error(`Error validating ${planFile}: ${message}`);
						}
						process.exit(1);
					}
				}
			})
	);

// Plan generation command
program
	.command("plan")
	.description("Generate plan from configuration sources or GitHub PRs")
	.option("--out <dir>", "Output directory for artifacts (default: <profile>/runner)")
	.option("--json", "Output canonical plan JSON to stdout only")
	.option("--dry-run", "Validate inputs and show what would be written")
	.option("--from-github", "Auto-discover PRs from GitHub API")
	.option("--query <query>", "GitHub search query (e.g., 'is:open label:stack:*')")
	.option("--labels <labels>", "Filter PRs by comma-separated labels")
	.option("--include-drafts", "Include draft PRs in the plan")
	.option("--github-token <token>", "GitHub API token (or use GITHUB_TOKEN env var)")
	.option("--owner <owner>", "GitHub repository owner (auto-detected from git remote)")
	.option("--repo <repo>", "GitHub repository name (auto-detected from git remote)")
	.action(async (opts) => {
		try {
			// Resolve profile first to determine default output directory
			const resolved = resolveProfile(undefined, process.cwd());
			const defaultOutDir = path.join(resolved.path, "runner");
			const outDir = opts.out || defaultOutDir;

			let plan: Plan;
			let inputs: any = null;

			if (opts.fromGithub) {
				// GitHub mode: auto-discover PRs
				const client = await createGitHubClient({
					token: opts.githubToken,
					owner: opts.owner,
					repo: opts.repo
				});

				// Parse labels if provided
				const labels = opts.labels ? opts.labels.split(',').map((l: string) => l.trim()) : undefined;

				// Generate plan from GitHub
				plan = await generatePlanFromGitHub(client, {
					query: opts.query,
					labels,
					includeDrafts: opts.includeDrafts,
					policy: {
						requiredGates: ["lint", "typecheck", "test"],
						maxWorkers: 2
					}
				});

				if (!opts.json) {
					console.log(`✓ Auto-discovered ${plan.items.length} PRs from GitHub`);
				}
			} else {
				// Traditional mode: load from configuration files
				inputs = loadInputs();
				plan = inputs.items.length > 0 ? generatePlan(inputs) : generateEmptyPlan(inputs.target);
			}

			// Validate plan structure
			const validatedPlan = loadPlan(canonicalJSONStringify(plan));

			if (opts.json) {
				// JSON mode: output only canonical plan to stdout, write nothing else
				process.stdout.write(canonicalJSONStringify(validatedPlan));
				process.exit(0);
			}

			// Generate artifacts
			const planJSON = canonicalJSONStringify(validatedPlan);
			const snapshot = opts.fromGithub
				? generateGitHubSnapshot(validatedPlan)
				: generateSnapshot(validatedPlan, inputs);

			if (opts.dryRun) {
				console.log("Dry run - would generate:");
				console.log(`📁 ${path.join(outDir, "plan.json")} (${planJSON.length} bytes)`);
				console.log(`📁 ${path.join(outDir, "snapshot.md")} (${snapshot.length} bytes)`);
				console.log("");
				console.log(generatePlanSummary(validatedPlan));
				process.exit(0);
			}

			// Write artifacts - validate write permissions first

			// Check if output directory is within a profile and validate write permissions
			const absOutDir = path.resolve(outDir);
			const profilePath = resolved.path;

			// If output directory is inside the profile, validate write permissions
			if (absOutDir.startsWith(profilePath)) {
				validateWriteOperation(profilePath, resolved.manifest.role, "write plan artifacts");
			}

			fs.mkdirSync(outDir, { recursive: true });

			const planPath = path.join(outDir, "plan.json");
			const snapshotPath = path.join(outDir, "snapshot.md");

			fs.writeFileSync(planPath, planJSON);
			fs.writeFileSync(snapshotPath, snapshot);

			console.log(`✓ Generated plan artifacts:`);
			console.log(`  📁 ${planPath}`);
			console.log(`  📁 ${snapshotPath}`);
			console.log("");
			console.log(generatePlanSummary(validatedPlan));

			process.exit(0);
		} catch (error) {
			exitWith(error);
		}
	});

// Merge order command
program
	.command("merge-order")
	.description("Compute dependency levels and merge order")
	.option("--plan <file>", "Path to plan.json file")
	.argument("[file]", "Path to plan.json file (alternative to --plan)")
	.option("--json", "Output JSON format")
	.action((file: string | undefined, opts) => {
		const planFile = opts.plan || file;
		if (!planFile) {
			console.error("Error: plan file is required (use --plan <file> or provide as argument)");
			process.exit(1);
		}

		try {
			const planContent = fs.readFileSync(planFile, "utf-8");
			const plan = loadPlan(planContent);
			const levels = computeMergeOrder(plan);

			if (opts.json) {
				console.log(canonicalJSONStringify({ levels }));
			} else {
				console.log(`Merge order for ${plan.items.length} items:`);
				levels.forEach((level: string[], index: number) => {
					console.log(`Level ${index + 1}: [${level.join(', ')}]`);
				});
			}
			process.exit(0);
		} catch (error) {
			const message = error instanceof Error ? error.message : String(error);
			if (opts.json) {
				console.log(canonicalJSONStringify({ error: message }));
			} else {
				console.error(`Error computing merge order: ${message}`);
			}
			exitWith(error);
		}
	});

// Autopilot command
program
	.command("autopilot")
	.description("Run autopilot analysis and artifact generation")
	.option("--plan <file>", "Path to plan.json file")
	.argument("[file]", "Path to plan.json file (alternative to --plan)")
	.option("--level <level>", "Autopilot level (0=report-only, 1=artifacts)", "1")
	.option("--profile-dir <dir>", "Profile directory (default: .smartergpt)")
	.option("--json", "Output JSON format")
	.action(async (file: string | undefined, opts) => {
		const planFile = opts.plan || file;
		if (!planFile) {
			console.error("Error: plan file is required (use --plan <file> or provide as argument)");
			process.exit(1);
		}

		try {
			// Load plan
			const planContent = fs.readFileSync(planFile, "utf-8");
			const plan = loadPlan(planContent);

			// Resolve profile
			const profile = resolveProfile(opts.profileDir);

			// Import autopilot modules
			const { AutopilotLevel0, AutopilotLevel1, AutopilotLevel2 } = await import("./autopilot/index.js");

			// Create autopilot context
			const context = {
				plan,
				profilePath: profile.path,
				profileRole: profile.manifest.role
			};

			// Select and execute autopilot level
			const level = parseInt(opts.level);
			let autopilot;

			if (level === 0) {
				autopilot = new AutopilotLevel0(context);
			} else if (level === 1) {
				autopilot = new AutopilotLevel1(context);
			} else if (level === 2) {
				autopilot = new AutopilotLevel2(context);
			} else {
				console.error(`Error: unsupported autopilot level ${level} (supported: 0, 1, 2)`);
				process.exit(1);
			}

			const result = await autopilot.execute();

			if (opts.json) {
				console.log(canonicalJSONStringify(result));
			} else {
				console.log(result.message);
			}

			process.exit(result.success ? 0 : 1);
		} catch (error) {
			const message = error instanceof Error ? error.message : String(error);
			if (opts.json) {
				console.log(canonicalJSONStringify({ success: false, error: message }));
			} else {
				console.error(`Error running autopilot: ${message}`);
			}
			exitWith(error);
		}
	});

// Execute plan command (replaces gate command)
program
	.command("execute")
	.description("Execute plan with policy-aware gate running and status tracking")
	.option("--plan <file>", "Path to plan.json file", "plan.json")
	.argument("[file]", "Path to plan.json file (alternative to --plan)")
	.option("--artifact-dir <dir>", "Output directory for artifacts", "./artifacts")
	.option("--timeout <ms>", "Gate timeout in milliseconds", "30000")
	.option("--dry-run", "Validate plan and show execution order without running gates")
	.option("--json", "Output results in JSON format")
	.option("--status-table", "Generate status table for PR comments")
	.option("--max-level <level>", "Maximum autopilot level (0-4)", "0")
	.option("--open-pr", "Open pull requests for integration branches (Level 3+)")
	.option("--close-superseded", "Close superseded PRs after integration (Level 4)")
	.option("--comment-template <path>", "Path to PR comment template (Level 2+)")
	.option("--branch-prefix <prefix>", "Prefix for integration branch names", "integration/")
	.action(async (file: string | undefined, opts) => {
		const planFile = opts.plan || file || "plan.json";

		try {
			// Parse and validate autopilot configuration
			let autopilotConfig;
			try {
				autopilotConfig = parseAutopilotConfig({
					maxLevel: parseInt(opts.maxLevel),
					dryRun: opts.dryRun,
					openPr: opts.openPr,
					closeSuperseded: opts.closeSuperseded,
					commentTemplate: opts.commentTemplate,
					branchPrefix: opts.branchPrefix
				});
			} catch (error) {
				if (error instanceof AutopilotConfigError) {
					console.error(`Configuration Error: ${error.message}`);
					process.exit(2);
				}
				throw error;
			}

			// Show autopilot configuration if not in JSON mode
			if (!opts.json && autopilotConfig.maxLevel > AutopilotLevel.ReportOnly) {
				console.log(`🤖 Autopilot Level ${autopilotConfig.maxLevel}: ${getAutopilotLevelDescription(autopilotConfig.maxLevel)}`);
				if (autopilotConfig.dryRun) {
					console.log("   Mode: Dry run (preview only)");
				}
				console.log("");
			}

			const planContent = fs.readFileSync(planFile, "utf-8");
			const plan = loadPlan(planContent);
			const timeoutMs = parseInt(opts.timeout);

			// Create execution state
			const executionState = new ExecutionState(plan);
			const evaluator = new MergeEligibilityEvaluator(plan, executionState);

			// Validate and show execution order
			const levels = computeMergeOrder(plan);

			if (opts.dryRun) {
				if (opts.json) {
					const output = {
						dryRun: true,
						plan: {
							schemaVersion: plan.schemaVersion,
							target: plan.target,
							itemCount: plan.items.length
						},
						execution: {
							levels: levels.map((level, index) => ({
								level: index + 1,
								items: level
							})),
							policy: plan.policy ? {
								maxWorkers: plan.policy.maxWorkers,
								retryConfigs: Object.keys(plan.policy.retries).length
							} : undefined
						}
					};
					console.log(canonicalJSONStringify(output));
				} else {
					console.log("Dry run - Plan validation successful");
					console.log(`Plan contains ${plan.items.length} items in ${levels.length} levels:`);
					levels.forEach((level: string[], index: number) => {
						console.log(`  Level ${index + 1}: [${level.join(', ')}]`);
					});

					if (plan.policy) {
						console.log(`Policy: ${plan.policy.maxWorkers} max workers, ${Object.keys(plan.policy.retries).length} retry configs`);
					}
				}

				process.exit(0);
			}

			if (!opts.json) {
				console.log(`Executing plan: ${plan.items.length} items, ${levels.length} levels`);
			}

			// Execute gates with policy
			await executeGatesWithPolicy(plan, executionState, opts.artifactDir, timeoutMs);

			// Get final results
			const results = executionState.getResults();
			const mergeSummary = evaluator.getMergeSummary();

			if (opts.json) {
				// Output JSON results
				const output = {
					plan: {
						schemaVersion: plan.schemaVersion,
						target: plan.target,
						itemCount: plan.items.length
					},
					execution: {
						results: Object.fromEntries(results),
						mergeSummary,
						artifactDir: opts.artifactDir
					}
				};
				console.log(canonicalJSONStringify(output));
			} else if (opts.statusTable) {
				// Generate status table for PR comments
				generateStatusTable(results, mergeSummary);
			} else {
				// Human-readable output
				console.log("\n=== Execution Results ===");
				for (const [name, result] of results) {
					const statusIcon = getStatusIcon(result.status);
					console.log(`${statusIcon} ${name}: ${result.status}`);

					if (result.gates.length > 0) {
						for (const gate of result.gates) {
							const gateIcon = getStatusIcon(gate.status);
							const duration = gate.duration ? ` (${gate.duration}ms)` : '';
							console.log(`  ${gateIcon} ${gate.gate}${duration}`);
						}
					}
				}

				console.log("\n=== Merge Summary ===");
				console.log(`Eligible: ${mergeSummary.eligible.length} - [${mergeSummary.eligible.join(', ')}]`);
				console.log(`Pending: ${mergeSummary.pending.length} - [${mergeSummary.pending.join(', ')}]`);
				console.log(`Blocked: ${mergeSummary.blocked.length} - [${mergeSummary.blocked.join(', ')}]`);
				console.log(`Failed: ${mergeSummary.failed.length} - [${mergeSummary.failed.join(', ')}]`);
			}

			// Exit with appropriate code
			const hasFailures = mergeSummary.failed.length > 0 || mergeSummary.blocked.length > 0;
			process.exit(hasFailures ? 1 : 0);

		} catch (error) {
			console.error(`Error executing plan: ${error instanceof Error ? error.message : String(error)}`);
			// Use exit code 2 for validation errors, 1 for others
			if (error instanceof SchemaValidationError || error instanceof CycleError || error instanceof UnknownDependencyError) {
				process.exit(2);
			} else {
				process.exit(1);
			}
		}
	});

// Status command
program
	.command("status")
	.description("Show current execution status and merge eligibility")
	.option("--plan <file>", "Path to plan.json file", "plan.json")
	.argument("[file]", "Path to plan.json file (alternative to --plan)")
	.option("--json", "Output JSON format")
	.action((file: string | undefined, opts) => {
		const planFile = opts.plan || file || "plan.json";

		try {
			const planContent = fs.readFileSync(planFile, "utf-8");
			const plan = loadPlan(planContent);

			// For now, show plan structure and policy
			// In a full implementation, this would load execution state from artifacts
			const executionState = new ExecutionState(plan);
			const evaluator = new MergeEligibilityEvaluator(plan, executionState);
			const mergeSummary = evaluator.getMergeSummary();

			if (opts.json) {
				console.log(canonicalJSONStringify({
					plan: {
						schemaVersion: plan.schemaVersion,
						target: plan.target,
						itemCount: plan.items.length,
						policy: plan.policy
					},
					mergeSummary
				}));
			} else {
				console.log(`Plan: ${plan.items.length} items targeting ${plan.target}`);
				console.log(`Schema version: ${plan.schemaVersion}`);
				if (plan.policy) {
					console.log(`Policy: ${plan.policy.maxWorkers} max workers, merge rule: ${plan.policy.mergeRule.type}`);
				}
				console.log(`Status: ${mergeSummary.eligible.length} eligible, ${mergeSummary.pending.length} pending, ${mergeSummary.failed.length} failed`);
			}
		} catch (error) {
			console.error(`Error getting status: ${error instanceof Error ? error.message : String(error)}`);
			// Use exit code 2 for validation errors, 1 for others
			if (error instanceof SchemaValidationError || error instanceof CycleError || error instanceof UnknownDependencyError) {
				process.exit(2);
			} else {
				process.exit(1);
			}
		}
	});

// Report command
program
	.command("report")
	.description("Aggregate gate reports from directory")
	.argument("<dir>", "Directory containing *.json gate result files")
	.option("--out <format>", "Output format: 'json' or 'md'", "json")
	.action((dir: string, opts) => {
		try {
			const report = readGateDir(dir);

			if (opts.out === 'md') {
				const markdown = generateMarkdownSummary(report);
				console.log(markdown);
			} else if (opts.out === 'json') {
				console.log(canonicalJSONStringify(report));
			} else {
				console.error(`Invalid output format: ${opts.out}. Use 'json' or 'md'.`);
				process.exit(1);
			}

			// Exit with error code if not all green
			process.exit(report.allGreen ? 0 : 1);
		} catch (error) {
			const message = error instanceof Error ? error.message : String(error);
			console.error(`Error aggregating gate reports: ${message}`);
			process.exit(1);
		}
	});

// Discover command - GitHub PR discovery
program
	.command("discover")
	.description("Discover open pull requests from GitHub")
	.option("--owner <owner>", "GitHub repository owner")
	.option("--repo <repo>", "GitHub repository name")
	.option("--state <state>", "PR state filter", "open")
	.option("--json", "Output JSON format")
	.action(async (opts) => {
		try {
			let githubAPI = await createGitHubAPI();

			// Override with command line options if provided
			if (opts.owner && opts.repo) {
				githubAPI = new GitHubAPI({
					owner: opts.owner,
					repo: opts.repo,
					token: process.env.GITHUB_TOKEN,
				});
			}

			if (!githubAPI) {
				console.error("\n❌ Error: Could not detect GitHub repository\n");
				console.error("Solutions:");
				console.error("  1. Run from a Git repository with GitHub remote:");
				console.error("     git remote -v");
				console.error("\n  2. Specify repository explicitly:");
				console.error("     lex-pr discover --owner <owner> --repo <repo>\n");
				console.error("💡 Tip: Initialize your workspace first:");
				console.error("   lex-pr init\n");
				process.exit(1);
			}

			// Check authentication
			const authStatus = await githubAPI.checkAuth();
			if (!authStatus.authenticated) {
				console.warn("Warning: GitHub API not authenticated. Set GITHUB_TOKEN environment variable for better rate limits.");
			}

			// Fetch pull requests
			const pullRequests = await githubAPI.discoverPullRequests(opts.state as "open" | "closed" | "all");

			if (opts.json) {
				console.log(canonicalJSONStringify({
					pullRequests,
					total: pullRequests.length,
					authenticated: authStatus.authenticated,
					user: authStatus.user
				}));
			} else {
				console.log(`🔍 Discovered ${pullRequests.length} ${opts.state} pull requests`);
				if (authStatus.authenticated) {
					console.log(`✓ Authenticated as: ${authStatus.user}`);
				}
				console.log("");

				if (pullRequests.length === 0) {
					console.log("No pull requests found.");
				} else {
					console.log("| PR# | Title | Branch | Author | Labels |");
					console.log("|-----|-------|--------|--------|--------|");

					for (const pr of pullRequests) {
						const labels = pr.labels.length > 0 ? pr.labels.join(", ") : "none";
						const title = pr.title.length > 50 ? pr.title.substring(0, 47) + "..." : pr.title;
						console.log(`| #${pr.number} | ${title} | ${pr.branch} | ${pr.author} | ${labels} |`);
					}
				}
			}
		} catch (error) {
			if (error instanceof GitHubAPIError) {
				console.error(`GitHub API Error: ${error.message}`);
				process.exit(1);
			}
			console.error(`Error discovering pull requests: ${error instanceof Error ? error.message : String(error)}`);
			process.exit(1);
		}
	});

// Merge command - Execute merge pyramid with git operations
program
	.command("merge")
	.description("Execute merge pyramid with git operations")
	.option("--plan <file>", "Path to plan.json file", "plan.json")
	.option("--dry-run", "Show what would be merged without executing", true)
	.option("--execute", "Actually perform merge operations")
	.option("--cleanup", "Clean up integration branches after execution")
	.option("--json", "Output JSON format")
	.option("--max-level <level>", "Maximum autopilot level (0-4)", "0")
	.option("--open-pr", "Open pull requests for integration branches (Level 3+)")
	.option("--close-superseded", "Close superseded PRs after integration (Level 4)")
	.option("--comment-template <path>", "Path to PR comment template (Level 2+)")
	.option("--branch-prefix <prefix>", "Prefix for integration branch names", "integration/")
	.action(async (opts) => {
		try {
			// Parse and validate autopilot configuration
			let autopilotConfig;
			try {
				autopilotConfig = parseAutopilotConfig({
					maxLevel: parseInt(opts.maxLevel),
					dryRun: opts.dryRun && !opts.execute,
					openPr: opts.openPr,
					closeSuperseded: opts.closeSuperseded,
					commentTemplate: opts.commentTemplate,
					branchPrefix: opts.branchPrefix
				});
			} catch (error) {
				if (error instanceof AutopilotConfigError) {
					console.error(`Configuration Error: ${error.message}`);
					process.exit(2);
				}
				throw error;
			}

			// Show autopilot configuration if not in JSON mode
			if (!opts.json && autopilotConfig.maxLevel > AutopilotLevel.ReportOnly) {
				console.log(`🤖 Autopilot Level ${autopilotConfig.maxLevel}: ${getAutopilotLevelDescription(autopilotConfig.maxLevel)}`);
				if (autopilotConfig.dryRun) {
					console.log("   Mode: Dry run (preview only)");
				}
				if (autopilotConfig.openPR) {
					console.log("   Open PRs: enabled");
				}
				if (autopilotConfig.closeSuperseded) {
					console.log("   Close superseded: enabled");
				}
				console.log("");
			}

			// Load plan
			if (!fs.existsSync(opts.plan)) {
				console.error(`Error: Plan file ${opts.plan} not found`);
				process.exit(1);
			}

			const planContent = fs.readFileSync(opts.plan, "utf-8");
			const plan = loadPlan(planContent);

			// Compute merge order
			const levels = computeMergeOrder(plan);

			// Initialize git operations
			const gitOps = createGitOperations();

			// Check git status
			const isClean = await gitOps.isClean();
			if (!isClean && opts.execute) {
				console.error("Error: Working directory is not clean. Please commit or stash changes.");
				process.exit(1);
			}

			const currentBranch = await gitOps.getCurrentBranch();

			if (opts.dryRun && !opts.execute) {
				// Dry run mode (default)
				if (opts.json) {
					console.log(canonicalJSONStringify({
						mode: "dry-run",
						plan: {
							target: plan.target,
							items: plan.items.length,
						},
						levels: levels.map((level, index) => ({
							level: index + 1,
							items: level,
							count: level.length,
						})),
						currentBranch,
						isClean,
					}));
				} else {
					console.log(`🔍 DRY RUN MODE - Merge plan for ${plan.items.length} items → ${plan.target}`);
					console.log(`Current branch: ${currentBranch}`);
					console.log(`Working directory: ${isClean ? 'clean' : 'has changes'}`);
					console.log("");

					levels.forEach((level, index) => {
						console.log(`Level ${index + 1}: would merge items [${level.join(', ')}]`);
					});

					console.log("");
					console.log("Use --execute to perform actual merges");
				}
			} else if (opts.execute) {
				// Execute mode
				if (opts.json) {
					console.log(canonicalJSONStringify({ mode: "execute", status: "starting" }));
				} else {
					console.log(`🚀 EXECUTE MODE - Starting merge pyramid execution`);
					console.log(`Target: ${plan.target}`);
					console.log(`Items: ${plan.items.length}`);
					console.log(`Levels: ${levels.length}`);
					console.log("");
				}

				// Execute weave
				const result = await gitOps.executeWeave(plan, levels);

				if (opts.json) {
					console.log(canonicalJSONStringify({
						mode: "execute",
						status: "completed",
						result: {
							successful: result.successful,
							failed: result.failed,
							conflicts: result.conflicts,
							totalOperations: result.totalOperations,
						},
						operations: result.operations.map(op => ({
							item: op.item.name,
							success: op.success,
							conflicts: op.conflicts,
							message: op.message,
							sha: op.sha,
						})),
					}));
				} else {
					console.log("");
					console.log("## Execution Results");
					console.log("");
					console.log("| Item | Status | Message | SHA |");
					console.log("|------|--------|---------|-----|");

					for (const operation of result.operations) {
						const status = operation.success ? "✓" : "✗";
						const sha = operation.sha ? operation.sha.substring(0, 8) : "—";
						const message = operation.message || "—";
						console.log(`| ${operation.item.name} | ${status} | ${message} | ${sha} |`);
					}

					console.log("");
					console.log("### Summary");
					console.log(`- **Successful**: ${result.successful}/${result.totalOperations}`);
					console.log(`- **Failed**: ${result.failed}/${result.totalOperations}`);
					console.log(`- **Conflicts**: ${result.conflicts}/${result.totalOperations}`);

					if (result.failed > 0) {
						console.log("");
						console.log("❌ Merge pyramid execution completed with failures");
						process.exit(1);
					} else {
						console.log("");
						console.log("✅ Merge pyramid execution completed successfully");
					}
				}

				// Cleanup if requested
				if (opts.cleanup) {
					await gitOps.cleanup();
					if (!opts.json) {
						console.log("🧹 Cleaned up integration branches");
					}
				}
			}

		} catch (error) {
			if (error instanceof GitOperationError) {
				console.error(`Git Operation Error: ${error.message}`);
				process.exit(1);
			}
			console.error(`Error executing merge: ${error instanceof Error ? error.message : String(error)}`);
			process.exit(1);
		}
	});

// Doctor command
program
	.command("doctor")
	.description("Environment and config sanity checks")
	.option("--bootstrap", "Create minimal workspace configuration if missing")
	.option("--json", "Output JSON format")
	.action(async (opts) => {
		let hasErrors = false;
		const issues: string[] = [];
		const suggestions: string[] = [];

		if (opts.json) {
			// JSON mode for programmatic use
			const result = await performDoctorChecks();
			console.log(canonicalJSONStringify(result));
			if (result.hasErrors) {
				process.exit(1);
			}
			return;
		}

		console.log("🩺 Doctor - Environment and config sanity checks");
		console.log("");

		// Check Node.js version against .nvmrc
		try {
			const nvmrcContent = fs.readFileSync(".nvmrc", "utf-8").trim();
			const currentVersion = process.version.slice(1); // Remove 'v' prefix
			const expectedVersion = nvmrcContent;

			if (currentVersion === expectedVersion) {
				console.log(`✓ Node.js version: ${process.version} (matches .nvmrc)`);
			} else {
				console.log(`✗ Node.js version mismatch:`);
				console.log(`  Current: ${process.version}`);
				console.log(`  Expected: v${expectedVersion} (from .nvmrc)`);
				hasErrors = true;
			}
		} catch (error) {
			console.log("✗ .nvmrc file not found or unreadable");
			console.log("✓ Node.js version:", process.version, "(no .nvmrc constraint)");
			hasErrors = true;
		}

		// Check npm version against packageManager field
		try {
			const packageJson = JSON.parse(fs.readFileSync("package.json", "utf-8"));
			const expectedNpmVersion = packageJson.packageManager?.replace("npm@", "");

			if (expectedNpmVersion) {
				const { spawn } = await import("child_process");
				const npmVersionProcess = spawn("npm", ["--version"], { stdio: "pipe" });

				let npmVersion = "";
				npmVersionProcess.stdout.on("data", (data) => {
					npmVersion += data.toString().trim();
				});

				await new Promise((resolve) => {
					npmVersionProcess.on("close", resolve);
				});

				if (npmVersion === expectedNpmVersion) {
					console.log(`✓ npm version: ${npmVersion} (matches packageManager)`);
				} else {
					console.log(`✗ npm version mismatch:`);
					console.log(`  Current: ${npmVersion}`);
					console.log(`  Expected: ${expectedNpmVersion} (from packageManager field)`);
					hasErrors = true;
				}
			} else {
				console.log("✓ npm version: no packageManager constraint in package.json");
			}
		} catch (error) {
			console.log("✗ Could not check npm version:", error instanceof Error ? error.message : String(error));
			hasErrors = true;
		}

		// Check git configuration
		try {
			const { spawn } = await import("child_process");

			// Check git user.name
			const gitNameProcess = spawn("git", ["config", "user.name"], { stdio: "pipe" });
			let gitName = "";
			gitNameProcess.stdout.on("data", (data) => {
				gitName += data.toString().trim();
			});

			await new Promise((resolve) => {
				gitNameProcess.on("close", resolve);
			});

			// Check git user.email
			const gitEmailProcess = spawn("git", ["config", "user.email"], { stdio: "pipe" });
			let gitEmail = "";
			gitEmailProcess.stdout.on("data", (data) => {
				gitEmail += data.toString().trim();
			});

			await new Promise((resolve) => {
				gitEmailProcess.on("close", resolve);
			});

			if (gitName && gitEmail) {
				console.log(`✓ Git config: user.name="${gitName}", user.email="${gitEmail}"`);
			} else {
				console.log("✗ Git configuration incomplete:");
				if (!gitName) console.log("  Missing user.name");
				if (!gitEmail) console.log("  Missing user.email");
				hasErrors = true;
			}
		} catch (error) {
			console.log("✗ Could not check git configuration:", error instanceof Error ? error.message : String(error));
			hasErrors = true;
		}

		// Check platform and working directory
		console.log(`✓ Platform: ${process.platform}`);
		console.log(`✓ Working directory: ${process.cwd()}`);

		// Check for plan.json and validate it
		const planExists = fs.existsSync("plan.json");
		if (planExists) {
			try {
				const planContent = fs.readFileSync("plan.json", "utf-8");
				const plan = loadPlan(planContent);
				console.log(`✓ plan.json: valid (${plan.items.length} items, schema ${plan.schemaVersion})`);
			} catch (error) {
				console.log("✗ plan.json validation failed:", error instanceof Error ? error.message : String(error));
				hasErrors = true;
			}
		} else {
			console.log("ℹ plan.json: not found (run 'lex-pr plan' to generate)");
		}

		// Check .smartergpt directory structure
		const smartergptDir = ".smartergpt";
		if (fs.existsSync(smartergptDir)) {
			const expectedFiles = ["intent.md", "scope.yml", "deps.yml", "gates.yml"];
			const missingFiles = expectedFiles.filter(file => !fs.existsSync(path.join(smartergptDir, file)));

			if (missingFiles.length === 0) {
				console.log(`✓ .smartergpt: all expected files present`);
			} else {
				console.log(`ℹ .smartergpt: missing optional files: ${missingFiles.join(", ")}`);
			}
		} else {
			console.log("ℹ .smartergpt: directory not found (create for project configuration)");
		}

		// Enhanced configuration checks with bootstrap
		const bootstrap = bootstrapWorkspace();
		const projectType = detectProjectType();
		const envSuggestions = getEnvironmentSuggestions();

		console.log(`📁 Project type: ${projectType}`);
		console.log("");

		// Configuration assessment
		if (bootstrap.hasConfiguration) {
			console.log("✓ .smartergpt: configuration complete");
		} else {
			console.log(`ℹ .smartergpt: missing ${bootstrap.missingFiles.length} files`);
			bootstrap.missingFiles.forEach(file => {
				console.log(`  - ${file}`);
			});

			if (opts.bootstrap) {
				console.log("");
				console.log("🔧 Creating minimal workspace configuration...");
				try {
					createMinimalWorkspace();
					console.log("✓ Minimal configuration created");
				} catch (error) {
					if (error instanceof WriteProtectionError) {
						console.error(`❌ ${error.message}`);
						process.exit(2);
					}
					throw error;
				}
			} else {
				console.log("");
				console.log("💡 Use --bootstrap to create minimal configuration");
			}
		}

		// Environment suggestions
		if (envSuggestions.length > 0) {
			console.log("");
			console.log("💡 Environment suggestions:");
			envSuggestions.forEach(suggestion => {
				console.log(`  - ${suggestion}`);
			});
		}

		// GitHub integration check
		try {
			const githubAPI = await createGitHubAPI();
			if (githubAPI) {
				const authStatus = await githubAPI.checkAuth();
				if (authStatus.authenticated) {
					console.log(`✓ GitHub: authenticated as ${authStatus.user}`);
				} else {
					console.log("ℹ GitHub: not authenticated (set GITHUB_TOKEN for API access)");
				}
			} else {
				console.log("ℹ GitHub: repository not detected or not GitHub-hosted");
			}
		} catch (error) {
			console.log(`ℹ GitHub: integration check failed (${error instanceof Error ? error.message : String(error)})`);
		}

		// Git operations check
		try {
			const gitOps = createGitOperations();
			const isClean = await gitOps.isClean();
			const currentBranch = await gitOps.getCurrentBranch();

			console.log(`✓ Git: working directory ${isClean ? 'clean' : 'has changes'}`);
			console.log(`✓ Git: current branch '${currentBranch}'`);
		} catch (error) {
			console.log(`✗ Git: operations check failed (${error instanceof Error ? error.message : String(error)})`);
			hasErrors = true;
		}

		console.log("");
		if (hasErrors) {
			console.log("❌ Doctor found issues that need attention");
			process.exit(1);
		} else {
			console.log("✅ All checks passed - environment looks good!");

			if (!bootstrap.hasConfiguration) {
				console.log("");
				console.log("Next steps:");
				console.log("1. Run 'lex-pr doctor --bootstrap' to create minimal configuration");
				console.log("2. Customize .smartergpt/ files for your project");
				console.log("3. Run 'lex-pr discover' to find open PRs");
			}

			process.exit(0);
		}
	});

async function performDoctorChecks(): Promise<any> {
	const checks: any = {
		hasErrors: false,
		issues: [],
		suggestions: [],
	};

	// Node.js version check
	try {
		const nvmrcContent = fs.readFileSync(".nvmrc", "utf-8").trim();
		const currentVersion = process.version.slice(1);
		const expectedVersion = nvmrcContent;

		if (currentVersion === expectedVersion) {
			checks.nodejs = { status: "ok", current: process.version, expected: `v${expectedVersion}` };
		} else {
			checks.nodejs = { status: "mismatch", current: process.version, expected: `v${expectedVersion}` };
			checks.hasErrors = true;
			checks.issues.push(`Node.js version mismatch: ${process.version} vs v${expectedVersion}`);
		}
	} catch (error) {
		checks.nodejs = { status: "no_constraint", current: process.version };
		checks.suggestions.push("Consider adding .nvmrc file for Node.js version consistency");
	}

	// Configuration check
	const bootstrap = bootstrapWorkspace();
	checks.configuration = {
		hasConfiguration: bootstrap.hasConfiguration,
		missingFiles: bootstrap.missingFiles,
		suggestions: bootstrap.suggestions,
	};

	// Project type detection
	checks.projectType = detectProjectType();

	// Environment suggestions
	checks.environmentSuggestions = getEnvironmentSuggestions();

	// GitHub integration
	try {
		const githubAPI = await createGitHubAPI();
		if (githubAPI) {
			const authStatus = await githubAPI.checkAuth();
			checks.github = {
				detected: true,
				authenticated: authStatus.authenticated,
				user: authStatus.user,
			};
		} else {
			checks.github = { detected: false };
		}
	} catch (error) {
		checks.github = { detected: false, error: error instanceof Error ? error.message : String(error) };
	}

	// Git operations
	try {
		const gitOps = createGitOperations();
		const isClean = await gitOps.isClean();
		const currentBranch = await gitOps.getCurrentBranch();

		checks.git = {
			status: "ok",
			isClean,
			currentBranch,
		};
	} catch (error) {
		checks.git = {
			status: "error",
			error: error instanceof Error ? error.message : String(error)
		};
		checks.hasErrors = true;
		checks.issues.push(`Git operations failed: ${error instanceof Error ? error.message : String(error)}`);
	}

	return checks;
}

// Init command - Interactive workspace setup
program
	.command("init")
	.description("Initialize lex-pr-runner workspace with interactive setup wizard")
	.option("--force", "Overwrite existing configuration files")
	.option("--non-interactive", "Run without prompts (use environment variables)")
	.option("--github-token <token>", "GitHub token for authentication")
	.option("--profile-dir <dir>", "Profile directory (default: .smartergpt.local)")
	.action(async (opts) => {
		try {
			const result = await runInit({
				force: opts.force,
				nonInteractive: opts.nonInteractive,
				githubToken: opts.githubToken,
				profileDir: opts.profileDir
			});

			if (!result.success) {
				console.error(`\n❌ ${result.message}\n`);
				process.exit(1);
			}

			process.exit(0);
		} catch (error) {
			if (error instanceof WriteProtectionError) {
				console.error(`\n❌ ${error.message}\n`);
				process.exit(2);
			}
			console.error(`\n❌ Initialization failed: ${error instanceof Error ? error.message : String(error)}\n`);
			process.exit(1);
		}
	});

// Bootstrap command
program
	.command("bootstrap")
	.description("Create minimal workspace configuration")
	.option("--force", "Overwrite existing configuration files")
	.option("--json", "Output JSON format")
	.action(async (opts) => {
		try {
			const bootstrap = bootstrapWorkspace();
			const projectType = detectProjectType();

			if (opts.json) {
				if (bootstrap.hasConfiguration && !opts.force) {
					console.log(canonicalJSONStringify({
						status: "exists",
						message: "Configuration already exists",
						bootstrap,
						projectType,
					}));
				} else {
					createMinimalWorkspace();
					console.log(canonicalJSONStringify({
						status: "created",
						message: "Minimal configuration created",
						projectType,
						filesCreated: bootstrap.missingFiles,
					}));
				}
			} else {
				console.log("🚀 Bootstrapping workspace configuration");
				console.log(`📁 Project type detected: ${projectType}`);
				console.log("");

				if (bootstrap.hasConfiguration && !opts.force) {
					console.log("✓ Configuration already exists");
					console.log(`  ${bootstrap.profileDir}/`);
					console.log("");
					console.log("Use --force to overwrite existing files");
				} else {
					createMinimalWorkspace();
					console.log("✓ Created minimal configuration:");
					console.log(`  ${bootstrap.profileDir}/intent.md`);
					console.log(`  ${bootstrap.profileDir}/scope.yml`);
					console.log(`  ${bootstrap.profileDir}/deps.yml`);
					console.log(`  ${bootstrap.profileDir}/gates.yml`);
					console.log("");
					console.log("Next steps:");
					console.log("1. Edit .smartergpt/intent.md to describe your project goals");
					console.log("2. Update .smartergpt/scope.yml for PR discovery rules");
					console.log("3. Configure .smartergpt/gates.yml for quality gates");
					console.log("4. Run 'lex-pr doctor' to verify configuration");
				}
			}
		} catch (error) {
			if (error instanceof WriteProtectionError) {
				console.error(`Error bootstrapping workspace: ${error.message}`);
				process.exit(2); // Validation/config error
			}
			console.error(`Error bootstrapping workspace: ${error instanceof Error ? error.message : String(error)}`);
			process.exit(1);
		}
	});

program
	.command("init-local")
	.description("Initialize local overlay directory with auto-detected project configuration")
	.option("--force", "Force recreation even if local overlay exists")
	.option("--json", "Output JSON format")
	.action(async (opts) => {
		try {
			const result = initLocalOverlay(process.cwd(), opts.force);

			if (opts.json) {
				console.log(canonicalJSONStringify({
					created: result.created,
					path: result.path,
					config: result.config,
					copiedFiles: result.copiedFiles
				}));
			} else {
				if (result.created) {
					console.log("🎉 Local overlay initialized successfully");
					console.log("");
					console.log(`📁 Created: ${result.path}/`);
					console.log(`🔧 Project type: ${result.config.projectType}`);
					console.log(`👤 Role: ${result.config.role}`);
					console.log("");

					if (result.copiedFiles.length > 0) {
						console.log("📋 Copied files from .smartergpt/:");
						result.copiedFiles.forEach(file => {
							console.log(`  • ${file}`);
						});
						console.log("");
					}

					console.log("Next steps:");
					console.log("1. Edit .smartergpt.local/ files to customize for local development");
					console.log("2. .smartergpt.local/ is gitignored and won't be committed");
					console.log("3. Run commands normally - local overlay takes precedence");
				} else {
					console.log("ℹ️  Local overlay already exists");
					console.log("");
					console.log(`📁 Location: ${result.path}/`);
					console.log(`🔧 Project type: ${result.config.projectType}`);
					console.log(`👤 Role: ${result.config.role}`);
					console.log("");
					console.log("Use --force to recreate");
				}
			}
		} catch (error) {
			console.error(`Error initializing local overlay: ${error instanceof Error ? error.message : String(error)}`);
			process.exit(1);
		}
	});

program.parseAsync(process.argv);

/**
 * Helper functions for CLI output
 */

function getStatusIcon(status: string): string {
	switch (status) {
		case "pass": return "✓";
		case "fail": return "✗";
		case "blocked": return "⛔";
		case "skipped": return "⏭";
		case "retrying": return "🔄";
		default: return "?";
	}
}

function generateStatusTable(results: Map<string, any>, mergeSummary: any): void {
	console.log("\n## Execution Status Table");
	console.log("");
	console.log("| Node | Status | Gates | Eligible | Details |");
	console.log("|------|--------|-------|----------|---------|");

	for (const [name, result] of results) {
		const statusIcon = getStatusIcon(result.status);
		const gateCount = result.gates.length;
		const eligible = result.eligibleForMerge ? "✓" : "✗";

		let gateDetails = "";
		if (gateCount > 0) {
			const passed = result.gates.filter((g: any) => g.status === "pass").length;
			const failed = result.gates.filter((g: any) => g.status === "fail").length;
			gateDetails = `${passed}/${gateCount} passed`;
			if (failed > 0) gateDetails += `, ${failed} failed`;
		}

		console.log(`| ${name} | ${statusIcon} ${result.status} | ${gateCount} | ${eligible} | ${gateDetails} |`);
	}

	console.log("");
	console.log("### Summary");
	console.log(`- **Eligible**: ${mergeSummary.eligible.length} nodes ready for merge`);
	console.log(`- **Pending**: ${mergeSummary.pending.length} nodes waiting`);
	console.log(`- **Failed**: ${mergeSummary.failed.length} nodes with failures`);
	console.log(`- **Blocked**: ${mergeSummary.blocked.length} nodes blocked by dependencies`);
}<|MERGE_RESOLUTION|>--- conflicted
+++ resolved
@@ -18,11 +18,8 @@
 import { initLocalOverlay, hasLocalOverlay } from "./config/localOverlay.js";
 import { WriteProtectionError, resolveProfile, validateWriteOperation } from "./config/profileResolver.js";
 import { parseAutopilotConfig, AutopilotConfigError, getAutopilotLevelDescription, AutopilotLevel } from "./autopilot/index.js";
-<<<<<<< HEAD
 import { createLogger, Logger, generateCorrelationId } from "./monitoring/index.js";
-=======
 import { runInit } from "./commands/init.js";
->>>>>>> 755f9ec9
 import * as fs from "fs";
 import * as path from "path";
 
@@ -38,7 +35,7 @@
   }
   if (e instanceof SchemaValidationError || e instanceof CycleError || e instanceof UnknownDependencyError || e instanceof WriteProtectionError || e instanceof AutopilotConfigError) {
     console.error(`\n❌ Error: ${String(err?.message ?? e)}\n`);
-    
+
     // Add helpful suggestions based on error type
     if (e instanceof WriteProtectionError) {
       console.error("💡 Tip: Use a local profile directory for development:");
@@ -53,7 +50,7 @@
       console.error("💡 Tip: Validate your configuration files:");
       console.error("   lex-pr schema validate plan.json\n");
     }
-    
+
     process.exit(2); // Validation errors
   }
   console.error(`\n❌ Unexpected error: ${String(err?.message ?? e)}\n`);
@@ -67,21 +64,9 @@
 const program = new Command();
 program
 	.name("lex-pr")
-<<<<<<< HEAD
-	.description("Lex-PR Runner CLI - TypeScript Implementation")
+	.description("Lex-PR Runner - Fan-out PRs, compute merge pyramid, run gates, and weave merges cleanly")
 	.version("0.1.0")
 	.option("--log-format <format>", "Log output format: 'json' or 'human'", process.env.LOG_FORMAT || 'human')
-	.hook('preAction', (thisCommand) => {
-		// Initialize logger based on global option
-		const opts = thisCommand.opts();
-		logger = createLogger({ 
-			format: opts.logFormat as 'json' | 'human',
-			correlationId: generateCorrelationId()
-		});
-	});
-=======
-	.description("Lex-PR Runner - Fan-out PRs, compute merge pyramid, run gates, and weave merges cleanly")
-	.version("0.1.0")
 	.addHelpText('after', `
 Examples:
   $ lex-pr init                          Initialize workspace with interactive setup
@@ -100,8 +85,15 @@
   6. Merge:       lex-pr merge plan.json
 
 Documentation: https://github.com/Guffawaffle/lex-pr-runner/blob/main/docs/quickstart.md
-`);
->>>>>>> 755f9ec9
+`)
+	.hook('preAction', (thisCommand) => {
+		// Initialize logger based on global option
+		const opts = thisCommand.opts();
+		logger = createLogger({
+			format: opts.logFormat as 'json' | 'human',
+			correlationId: generateCorrelationId()
+		});
+	});
 
 // Schema validation command
 program
